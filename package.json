{
    "name": "node-red-contrib-orion",
<<<<<<< HEAD
    "version": "2.4.3",
=======
    "version": "2.4.4",
>>>>>>> 7a53746d
    "description": "Orion Node-RED Nodes.",
    "license": "Apache-2.0",
    "url": "https://orionlabs.io",
    "author": {
        "name": "Greg Albrecht",
        "email": "gba@orionlabs.io",
        "url": "https://www.orionlabs.io"
    },
    "homepage": "https://github.com/orion-labs/node-red-contrib-orion",
    "dependencies": {
        "JSONStream": "latest",
        "event-stream": "latest",
        "request": "latest",
        "requestretry": "^3.1.0",
        "tmp": "latest",
        "xmlhttprequest": "latest"
    },
    "repository": {
        "type": "git",
        "url": "https://github.com/orion-labs/node-red-contrib-orion"
    },
    "keywords": [
        "node-red",
        "orion"
    ],
    "node-red": {
        "nodes": {
            "orion": "orion.js"
        }
    },
    "devDependencies": {
        "eslint": "^5.12.1",
        "eslint-config-google": "^0.11.0"
    }
}<|MERGE_RESOLUTION|>--- conflicted
+++ resolved
@@ -1,10 +1,6 @@
 {
     "name": "node-red-contrib-orion",
-<<<<<<< HEAD
-    "version": "2.4.3",
-=======
     "version": "2.4.4",
->>>>>>> 7a53746d
     "description": "Orion Node-RED Nodes.",
     "license": "Apache-2.0",
     "url": "https://orionlabs.io",
